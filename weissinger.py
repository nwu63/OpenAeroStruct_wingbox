from __future__ import division
import numpy

from openmdao.api import Component
from scipy.linalg import lu_factor, lu_solve


def norm(vec):
    return numpy.sqrt(numpy.sum(vec**2))


def _biot_savart(N, A, B, P, inf=False, rev=False, eps=1e-5):
    """
    Apply Biot-Savart's law to compute v*n
    induced at a control point by a vortex line
    - N[3] : the normal vector
    - A[3], B[3] : coordinates associated with the vortex line
    - inf : the vortex line is semi-infinite, originating at A
    - rev : signifies the following about the direction of the vortex line:
       If False, points from A to B
       If True,  points from B to A
    - eps : parameter used to avoid singularities when points are on a vortex line
    """

    rPA = norm(A - P)
    rPB = norm(B - P)
    rAB = norm(B - A)
    rH = norm(P - A - numpy.dot((B - A), (P - A)) / numpy.dot((B - A), (B - A)) * (B - A)) + eps
    cosA = numpy.dot((P - A), (B - A)) / (rPA * rAB)
    cosB = numpy.dot((P - B), (A - B)) / (rPB * rAB)
    C = numpy.cross(B - P, A - P)
    C /= norm(C)

    if inf:
        vdn = -numpy.dot(N, C) / rH * (cosA + 1) / (4 * numpy.pi)
    else:
        vdn = -numpy.dot(N, C) / rH * (cosA + cosB) / (4 * numpy.pi)

    if rev:
        vdn = -vdn

    return vdn


def _assemble_AIC_mtx(mtx, mesh, normals, points, b_pts):
    """
    Compute the aerodynamic influence coefficient matrix
    either for the circulation linear system or Trefftz-plane drag computation
    - mtx[num_y-1, num_y-1, 3] : derivative of v*n w.r.t. circulation
    - mesh[2, num_y, 3] : contains LE and TE coordinates at each section
    - normals[num_y-1, 3] : normals vectors for the v*n for each control point
    - points[num_y-1, 3] : control points
    - b_pts[num_y, 3] : bound vortex coordinates
    """

    num_y = mesh.shape[1]

    mtx[:, :] = 0.0

    # Loop through control points
    for ind_i in xrange(num_y - 1):
        N = normals[ind_i]
        P = points[ind_i]

        # Loop through elements
        for ind_j in xrange(num_y - 1):
            A = b_pts[ind_j + 0, :]
            B = b_pts[ind_j + 1, :]
            D = mesh[-1, ind_j + 0, :]
            E = mesh[-1, ind_j + 1, :]

            mtx[ind_i, ind_j] += _biot_savart(N, A, B, P, inf=False, rev=False)
            mtx[ind_i, ind_j] += _biot_savart(N, B, E, P, inf=True,  rev=False)
            mtx[ind_i, ind_j] += _biot_savart(N, A, D, P, inf=True,  rev=True)


class WeissingerPreproc(Component):
    """ Computes various geometric properties for Weissinger analysis """

    def __init__(self, n):
        super(WeissingerPreproc, self).__init__()

        self.add_param('mesh', val=numpy.zeros((2, n, 3)))
        self.add_output('normals', val=numpy.zeros((n-1, 3)))
        self.add_output('b_pts', val=numpy.zeros((n, 3)))
        self.add_output('c_pts', val=numpy.zeros((n-1, 3)))
        self.add_output('widths', val=numpy.zeros((n-1)))
        self.add_output('cos_dih', val=numpy.zeros((n-1)))
        self.add_output('S_ref', val=0.)

        self.fd_options['force_fd'] = True
        self.fd_options['form'] = "complex_step"
        self.fd_options['extra_check_partials_form'] = "central"

    def _get_lengths(self, A, B, axis):
        return numpy.sqrt(numpy.sum((B - A)**2, axis=axis))

    def solve_nonlinear(self, params, unknowns, resids):
        mesh = params['mesh']
        unknowns['b_pts'] = mesh[0, :, :] * .75 + mesh[1, :, :] * .25
        unknowns['c_pts'] = 0.5 * 0.25 * mesh[0, :-1, :] + \
                            0.5 * 0.75 * mesh[1, :-1, :] + \
                            0.5 * 0.25 * mesh[0,  1:, :] + \
                            0.5 * 0.75 * mesh[1,  1:, :]

        b_pts = unknowns['b_pts']
        unknowns['widths'] = self._get_lengths(b_pts[1:, :], b_pts[:-1, :], 1)
        unknowns['cos_dih'] = (b_pts[1:, 1] - b_pts[:-1, 1]) / unknowns['widths']

        normals = numpy.cross(
            mesh[:-1,  1:, :] - mesh[ 1:, :-1, :],
            mesh[:-1, :-1, :] - mesh[ 1:,  1:, :],
            axis=2)
        norms = numpy.sqrt(numpy.sum(normals**2, axis=2))
        for ind in xrange(3):
            normals[:, :, ind] /= norms
        unknowns['normals'] = normals

        unknowns['S_ref'] = 0.5 * numpy.sum(norms)

    def linearize(self, params, unknowns, resids):
        J = {}
        mesh = params['mesh']

        b_pts_size = numpy.prod(mesh.shape[1:])
        b_pts_eye = numpy.eye(b_pts_size)
        J['b_pts', 'mesh'] = numpy.hstack((.75 * b_pts_eye, .25 * b_pts_eye))

        cols_size = mesh.shape[1] * 6
        rows_size = (mesh.shape[1] - 1) * 3
        row = numpy.zeros((cols_size))
        row[0] = .125
        row[3] = .125
        row[cols_size / 2 + 0] = .375
        row[cols_size / 2 + 3] = .375
        c_pts_mat = numpy.zeros((rows_size, cols_size))
        for i in range(rows_size):
            c_pts_mat[i, :] = numpy.roll(row, i)
        J['c_pts', 'mesh'] = c_pts_mat

        cols_size = numpy.prod(mesh.shape)
        rows_size = mesh.shape[1] - 1
        row = numpy.zeros((cols_size))
        row[1] = -.75
        row[4] = .75
        row[cols_size / 2 + 1] = -.25
        row[cols_size / 2 + 4] = .25
        widths_mat = numpy.zeros((rows_size, cols_size))
        for i in range(rows_size):
            widths_mat[i, :] = numpy.roll(row, i*3)
        J['widths', 'mesh'] = widths_mat

        # TODO:
        # J['normals', 'mesh'] =
        # J['cos_dih', 'mesh'] =
        # J['S_ref', 'mesh'] =

        return J


class WeissingerCirculations(Component):
    """ Defines circulations """

    def __init__(self, n):
        super(WeissingerCirculations, self).__init__()
        self.add_param('v', val=10.)
        self.add_param('alpha', val=3.)
        self.add_param('mesh', val=numpy.zeros((2, n, 3)))
        self.add_param('normals', val=numpy.zeros((n-1, 3)))
        self.add_param('b_pts', val=numpy.zeros((n, 3)))
        self.add_param('c_pts', val=numpy.zeros((n-1, 3)))
        self.add_state('circulations', val=numpy.zeros((n-1)))

        self.fd_options['force_fd'] = True
        self.fd_options['form'] = "complex_step"
        self.fd_options['extra_check_partials_form'] = "forward"
        self.fd_options['linearize'] = True # only for circulations

        size = n - 1
        self.num_y = n
        self.mtx = numpy.zeros((size, size), dtype="complex")
        self.rhs = numpy.zeros((size), dtype="complex")

    def _assemble_system(self, params):
        _assemble_AIC_mtx(self.mtx, params['mesh'], params['normals'],
                          params['c_pts'], params['b_pts'])

        alpha = params['alpha'] * numpy.pi / 180.
        cosa = numpy.cos(alpha)
        sina = numpy.sin(alpha)
        v_inf = params['v'] * numpy.array([cosa, 0., sina], dtype="complex")
        self.rhs[:] = -params['normals'].dot(v_inf)

    def solve_nonlinear(self, params, unknowns, resids):
        self._assemble_system(params)

        unknowns['circulations'] = numpy.linalg.solve(self.mtx, self.rhs)

    def apply_nonlinear(self, params, unknowns, resids):
        self._assemble_system(params)

        circ = unknowns['circulations']
        resids['circulations'] = self.mtx.dot(circ) - self.rhs

    def linearize(self, params, unknowns, resids):
        """ Jacobian for circulations."""

        # jac = self.complex_step_jacobian(params, unknowns, resids)

        self.lup = lu_factor(self.mtx.real)

        return jac

    def solve_linear(self, dumat, drmat, vois, mode=None):

        if mode == 'fwd':
            sol_vec, rhs_vec = self.dumat, self.drmat
            t = 0
        else:
            sol_vec, rhs_vec = self.drmat, self.dumat
            t = 1

        for voi in vois:
            sol_vec[voi].vec[:] = lu_solve(self.lup, -rhs_vec[voi].vec, trans=t)


class WeissingerForces(Component):
    """ Computes section forces """

    def __init__(self, n):
        super(WeissingerForces, self).__init__()

        self.add_param('circulations', val=numpy.zeros((n-1)))
        self.add_param('v', val=10.)
        self.add_param('rho', val=3.)
        self.add_param('widths', val=numpy.zeros((n-1)))
        self.add_param('normals', val=numpy.zeros((n-1, 3)))
        self.add_output('sec_forces', val=numpy.zeros((n-1, 3)))

        # self.fd_options['force_fd'] = True
        self.fd_options['form'] = "complex_step"
        self.fd_options['extra_check_partials_form'] = "central"

    def solve_nonlinear(self, params, unknowns, resids):
        circ = params['circulations']
        rho = params['rho']
        v = params['v']
        widths = params['widths']
        normals = params['normals']

        sec_forces = numpy.array(normals, dtype="complex")
        for ind in xrange(3):
            sec_forces[:, ind] *= rho * v * circ * widths
        unknowns['sec_forces'] = sec_forces

<<<<<<< HEAD

    def linearize(sel params, unknowns, resids):
=======
    def linearize(self, params, unknowns, resids):
>>>>>>> 200efe00
        """ Jacobian for lift."""
        J = {}
        circ = params['circulations']
        rho = params['rho']
        v = params['v']
        widths = params['widths']
        normals = params['normals']

        n = widths.shape[0]
        sec_forces = numpy.array(normals)
        for ind in xrange(3):
            sec_forces[:, ind] *= rho * v * circ * widths
        J['sec_forces', 'v'] = sec_forces.reshape(n*3) / v
        J['sec_forces', 'rho'] = sec_forces.reshape(n*3) / rho

        forces_circ = numpy.zeros((3*n, n))
        for ix in xrange(n):
            for iy in xrange(3):
                forces_circ[iy + ix*3, ix] = sec_forces[ix, iy] / circ[ix]
        J['sec_forces', 'circulations'] = forces_circ

        forces_widths = numpy.zeros((3*n, n))
        for ix in xrange(n):
            for iy in xrange(3):
                forces_widths[iy + ix*3, ix] = sec_forces[ix, iy] / widths[ix]
        J['sec_forces', 'widths'] = forces_widths

        forces_normals = numpy.zeros((3*n, 3*n))
        for ix in xrange(n):
            for iy in xrange(3):
                forces_normals[iy + ix*3, iy + ix*3] = sec_forces[ix, iy] / normals[ix, iy]
        J['sec_forces', 'normals'] = forces_normals

        return J



class WeissingerLift(Component):
    """ Calculates total lift in force units """

    def __init__(self, n):
        super(WeissingerLift, self).__init__()

        self.add_param('cos_dih', val=numpy.zeros((n-1)))
        self.add_param('normals', val=numpy.zeros((n-1, 3)))
        self.add_param('sec_forces', val=numpy.zeros((n-1, 3)))
        self.add_output('L', val=0.)

        self.fd_options['force_fd'] = True
        self.fd_options['form'] = "complex_step"
        self.fd_options['extra_check_partials_form'] = "central"

    def solve_nonlinear(self, params, unknowns, resids):
        cos_dih = params['cos_dih']
        normals = params['normals']
        sec_forces = params['sec_forces']

        L = sec_forces[:, 2] / normals[:, 2]
        unknowns['L'] = numpy.sum(L.T * cos_dih)

    def linearize(self, params, unknowns, resids):
        """ Jacobian for lift."""
        J = {}
        cos_dih = params['cos_dih']
        normals = params['normals']
        sec_forces = params['sec_forces']

        forces_circ = numpy.zeros((3*n, n))
        for ix in xrange(n):
            for iy in xrange(3):
                forces_circ[iy + ix*3, ix] = sec_forces[ix, iy] / circ[ix]
        J['sec_forces', 'circulations'] = forces_circ

        forces_widths = numpy.zeros((3*n, n))
        for ix in xrange(n):
            for iy in xrange(3):
                forces_widths[iy + ix*3, ix] = sec_forces[ix, iy] / widths[ix]
        J['sec_forces', 'widths'] = forces_widths

        forces_normals = numpy.zeros((3*n, 3*n))
        for ix in xrange(n):
            for iy in xrange(3):
                forces_normals[iy + ix*3, iy + ix*3] = sec_forces[ix, iy] / normals[ix, iy]
        J['sec_forces', 'normals'] = forces_normals

        return J



class WeissingerLiftCoeff(Component):
    """ Computes lift coefficient """

    def __init__(self, n):
        super(WeissingerLiftCoeff, self).__init__()

        self.add_param('S_ref', val=0.)
        self.add_param('L', val=0.)
        self.add_param('v', val=0.)
        self.add_param('rho', val=0.)
        self.add_output('CL', val=0.)

        self.fd_options['force_fd'] = True
        self.fd_options['form'] = "complex_step"
        self.fd_options['extra_check_partials_form'] = "central"

    def solve_nonlinear(self, params, unknowns, resids):
        S_ref = params['S_ref']
        rho = params['rho']
        v = params['v']
        unknowns['CL'] = params['L'] / (0.5*rho*v**2*S_ref)

    def linearize(self, params, unknowns, resids):
        """ Jacobian for lift."""
        J = {}
        J['CL', 'v'] = 0.
        J['CL', 'rho'] = 0.
        J['CL', 'S_ref'] = 0.
        J['CL', 'L'] = 1. / (0.5*self.rho*self.v**2*params['S_ref'])

        return J



class WeissingerDragCoeff(Component):
    """ Calculates induced drag coefficient """

    def __init__(self, n):
        super(WeissingerDragCoeff, self).__init__()
        self.add_param('v', val=0.)
        self.add_param('circulations', val=numpy.zeros((n-1)))
        self.add_param('alpha', val=3.)
        self.add_param('mesh', val=numpy.zeros((2, n, 3)))
        self.add_param('normals', val=numpy.zeros((n-1, 3)))
        self.add_param('b_pts', val=numpy.zeros((n, 3)))
        self.add_param('widths', val=numpy.zeros((n-1)))
        self.add_param('S_ref', val=0.)
        self.add_output('CD', val=0.)

        self.fd_options['force_fd'] = True
        self.fd_options['form'] = "complex_step"
        self.fd_options['extra_check_partials_form'] = "central"

        self._trefftz_dist = 10000.
        self.mtx = numpy.zeros((n - 1, n - 1), dtype="complex")
        self.intersections = numpy.zeros((n - 1, 2, 3), dtype="complex")
        self.new_normals = numpy.zeros((n - 1, 3), dtype="complex")

    def solve_nonlinear(self, params, unknowns, resids):
        mesh = params['mesh']
        b_pts = params['b_pts']
        num_y = mesh.shape[1]

        alpha = params['alpha'] * numpy.pi / 180.
        cosa = numpy.cos(alpha)
        sina = numpy.sin(alpha)
        trefftz_normal = numpy.array([cosa, 0., sina], dtype="complex")
        a = [self._trefftz_dist, 0, 0]

        for ind in xrange(num_y - 1):
            A = b_pts[ind + 0, :]
            B = b_pts[ind + 1, :]
            D = mesh[1, ind + 0, :]
            E = mesh[1, ind + 1, :]

            t = -numpy.dot(trefftz_normal, (A - a)) / numpy.dot(trefftz_normal, D - A)
            self.intersections[ind, 0, :] = A + (D - A) * t

            t = -numpy.dot(trefftz_normal, (B - a)) / numpy.dot(trefftz_normal, E - B)
            self.intersections[ind, 1, :] = B + (E - B) * t

        trefftz_points = (self.intersections[:, 1, :] + self.intersections[:, 0, :]) / 2.

        normals = params['normals']
        for ind in xrange(num_y - 1):
            self.new_normals[ind] = normals[ind] - numpy.dot(normals[ind], trefftz_normal) * trefftz_normal / norm(trefftz_normal)
        _assemble_AIC_mtx(self.mtx, params['mesh'], self.new_normals,
                          trefftz_points, params['b_pts'])

        velocities = -numpy.dot(self.mtx, params['circulations']) / params['v']
        unknowns['CD'] = 1. / params['S_ref'] / params['v'] * numpy.sum(params['circulations'] * velocities * params['widths'])

    def linearize(self, params, unknowns, resids):
        """ Jacobian for drag."""
        J = {}
        circ = params['circulations']
        v = params['v']
        alpha = params['alpha']
        b_pts = params['b_pts']
        mesh = params['mesh']

        n = mesh.shape[1]
        J['CD', 'v'] = 0.
        J['CD', 'alpha'] = 0.
        J['CD', 'b_pts'] = numpy.zeros((1, n * 3))

        # TODO:
        # J['CD', 'circulations'] =
        # J['CD', 'trefftz_dist'] =  # not sure if this one is needed
        # J['CD', 'mesh'] =
        # J['CD', 'normals'] =
        # J['CD', 'widths'] =
        # J['CD', 'S_ref'] =

        return J<|MERGE_RESOLUTION|>--- conflicted
+++ resolved
@@ -253,12 +253,7 @@
             sec_forces[:, ind] *= rho * v * circ * widths
         unknowns['sec_forces'] = sec_forces
 
-<<<<<<< HEAD
-
-    def linearize(sel params, unknowns, resids):
-=======
-    def linearize(self, params, unknowns, resids):
->>>>>>> 200efe00
+    def linearize(self, params, unknowns, resids):
         """ Jacobian for lift."""
         J = {}
         circ = params['circulations']
